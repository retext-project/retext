--- conflicted
+++ resolved
@@ -968,8 +968,7 @@
 			return
 		if isinstance(ut, int):
 			ut = self.usefulTags[ut - 1]
-<<<<<<< HEAD
-
+			
 		tc = self.editBoxes[self.ind].textCursor()
 		selectedText = tc.selectedText()
 		cursorBack = 0
@@ -1002,16 +1001,6 @@
 			cursorBack = 1
 		elif ut == 'code block':
 			toinsert = '\n\n    '
-=======
-		arg = ' style=""' if ut == 'span' else ''
-		tc = self.currentTab.editBox.textCursor()
-		if ut == 'img':
-			toinsert = ('<a href="' + tc.selectedText() +
-			'" target="_blank"><img src="' + tc.selectedText() + '"/></a>')
-		elif ut == 'a':
-			toinsert = ('<a href="' + tc.selectedText() +
-			'" target="_blank">' + tc.selectedText() + '</a>')
->>>>>>> 7c6696aa
 		else:
 			toinsert = '\n > '+selectedText
 			
